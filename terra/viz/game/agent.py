import numpy as np
import math
from .settings import COLORS
from .utils import agent_base_to_angle
from .utils import agent_cabin_to_angle
from .utils import rotate_triangle


class Agent:
    def __init__(self, width, height, tile_size, angles_base, angles_cabin) -> None:
        self.width = width
        self.height = height
        self.tile_size = tile_size
        self.angles_base = angles_base
        self.angles_cabin = angles_cabin

<<<<<<< HEAD
    def create_agent(self, px_center, py_center, angle_base, angle_cabin):
    # Convert angle_base index to degrees using the util function
        base_angle_degrees = agent_base_to_angle(angle_base, self.angles_base)
        
        # Calculate center position in pixels
        center_x = px_center * self.tile_size
        center_y = py_center * self.tile_size
        
        # Calculate half-dimensions for the body
        half_width = (self.width * self.tile_size) / 2
        half_height = (self.height * self.tile_size) / 2
        
        # Create the four corners of the rectangle (unrotated)
        rect_points = [
            (-half_width, -half_height),  # top-left
            (half_width, -half_height),   # top-right
            (half_width, half_height),    # bottom-right
            (-half_width, half_height)    # bottom-left
        ]
        
        # Rotate and translate each point
        agent_body = []
        for x, y in rect_points:
            # Convert to radians for trigonometric calculations
            angle_rad = math.radians(base_angle_degrees)
            # Apply rotation
            rotated_x = x * math.cos(angle_rad) - y * math.sin(angle_rad)
            rotated_y = x * math.sin(angle_rad) + y * math.cos(angle_rad)
            # Translate to actual position
            agent_body.append((center_y + rotated_x, center_x + rotated_y))
        
        # Use the actual dimensions for the agent
        w = self.width
        h = self.height
=======
    def create_agent(self, px_center, py_center, angle_base, angle_cabin, loaded):
        px = px_center - self.width // 2
        py = py_center - self.height // 2

        if angle_base in (0, 2):
            px = px_center - self.height // 2
            py = py_center - self.width // 2
            agent_body = [
                (py * self.tile_size, px * self.tile_size),
            ]
            w = self.width
            h = self.height
        elif angle_base in (1, 3):
            px = px_center - self.width // 2
            py = py_center - self.height // 2
            agent_body = [
                (py * self.tile_size, px * self.tile_size),
            ]
            w = self.height
            h = self.width

        angle_cabin = (angle_cabin + 2 * angle_base) % 8
>>>>>>> 41efdb37

        # Calculate cabin angle (global orientation)
        cabin_relative_degrees = agent_cabin_to_angle(angle_cabin, self.angles_cabin)
        global_cabin_angle = (cabin_relative_degrees + base_angle_degrees) % 360
        
        # Create cabin triangle
        scaling = self.tile_size / 3
        points = [
            (3 / scaling, 0),
            (-1.5 / scaling, -1.5 / scaling),
            (-1.5 / scaling, 1.5 / scaling),
        ]
        agent_cabin = rotate_triangle(
            (center_y, center_x), points, self.tile_size, global_cabin_angle
        )

        out = {
            "body": {
                "vertices": agent_body,
                "width": w,
                "height": h,
                "color": COLORS["agent_body"],
            },
            "cabin": {
                "vertices": agent_cabin,
                "color": COLORS["agent_cabin"]["loaded"]
                if loaded
                else COLORS["agent_cabin"]["not_loaded"],
            },
        }
        return out

    def update(self, agent_pos, base_dir, cabin_dir, loaded):
        agent_pos = np.asarray(agent_pos, dtype=np.int32)
        base_dir = np.asarray(base_dir, dtype=np.int32)
        cabin_dir = np.asarray(cabin_dir, dtype=np.int32)
        loaded = np.asarray(loaded, dtype=np.bool)
        self.agent = self.create_agent(
            agent_pos[0].item(),
            agent_pos[1].item(),
            base_dir.item(),
            cabin_dir.item(),
            loaded.item(),
        )<|MERGE_RESOLUTION|>--- conflicted
+++ resolved
@@ -14,8 +14,7 @@
         self.angles_base = angles_base
         self.angles_cabin = angles_cabin
 
-<<<<<<< HEAD
-    def create_agent(self, px_center, py_center, angle_base, angle_cabin):
+    def create_agent(self, px_center, py_center, angle_base, angle_cabin, loaded):
     # Convert angle_base index to degrees using the util function
         base_angle_degrees = agent_base_to_angle(angle_base, self.angles_base)
         
@@ -49,30 +48,6 @@
         # Use the actual dimensions for the agent
         w = self.width
         h = self.height
-=======
-    def create_agent(self, px_center, py_center, angle_base, angle_cabin, loaded):
-        px = px_center - self.width // 2
-        py = py_center - self.height // 2
-
-        if angle_base in (0, 2):
-            px = px_center - self.height // 2
-            py = py_center - self.width // 2
-            agent_body = [
-                (py * self.tile_size, px * self.tile_size),
-            ]
-            w = self.width
-            h = self.height
-        elif angle_base in (1, 3):
-            px = px_center - self.width // 2
-            py = py_center - self.height // 2
-            agent_body = [
-                (py * self.tile_size, px * self.tile_size),
-            ]
-            w = self.height
-            h = self.width
-
-        angle_cabin = (angle_cabin + 2 * angle_base) % 8
->>>>>>> 41efdb37
 
         # Calculate cabin angle (global orientation)
         cabin_relative_degrees = agent_cabin_to_angle(angle_cabin, self.angles_cabin)
