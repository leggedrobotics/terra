import pygame as pg
import sys
from PIL import Image
from .world import World
from .agent import Agent
from .settings import MAP_TILES
from terra.config import ExcavatorDims, ImmutableMapsConfig, ImmutableAgentConfig
import threading
import math


def get_agent_dims(agent_w_m, agent_h_m, tile_size_m):
    """TODO repeated function, move to utils and share with env."""
    agent_height = (
        round(agent_w_m / tile_size_m)
        if (round(agent_w_m / tile_size_m)) % 2 != 0
        else round(agent_w_m / tile_size_m) + 1
    )
    agent_width = (
        round(agent_h_m / tile_size_m)
        if (round(agent_h_m / tile_size_m)) % 2 != 0
        else round(agent_h_m / tile_size_m) + 1
    )
    return agent_width, agent_height


class Game:
    def __init__(
        self,
        screen,
        surface,
        clock,
        maps_size_px,
        n_envs_x=1,
        n_envs_y=1,
        display=True,
        progressive_gif=False,
    ):
        self.screen = screen
        self.surface = surface
        self.clock = clock
        self.display = display
        self.progressive_gif = progressive_gif
        self.width, self.height = self.screen.get_size()

        self.n_envs_x = n_envs_x
        self.n_envs_y = n_envs_y
        self.n_envs = n_envs_x * n_envs_y
        self.worlds = []
        self.agents = []

        tile_size_m = ImmutableMapsConfig().edge_length_m / maps_size_px
        self.maps_size_px = maps_size_px
        tile_size = MAP_TILES // maps_size_px
        self.tile_size = tile_size
        excavator_dims = ExcavatorDims()
        agent_h, agent_w = get_agent_dims(
            excavator_dims.WIDTH, excavator_dims.HEIGHT, tile_size_m
        )
        angles_base = ImmutableAgentConfig().angles_base
        angles_cabin = ImmutableAgentConfig().angles_cabin
        print(f"Agent size (in rendering): {agent_w}x{agent_h}")
        print(f"Tile size (in rendering): {tile_size_m}")
        print(f"Rendering tile size: {tile_size}")
        print(f"Number of possible base rotations: {angles_base}")
        print(f"Number of possible cabin rotations: {angles_cabin}")
        for _ in range(self.n_envs):
            self.worlds.append(
                World(maps_size_px, maps_size_px, self.width, self.height, tile_size)
            )
            self.agents.append(Agent(agent_w, agent_h, tile_size, angles_base, angles_cabin))

        self.frames = []

        self.old_agents = []
        self.count = 0

    def run(
        self,
        active_grid,
        target_grid,
        padding_mask,
        dumpability_mask,
        agent_pos,
        base_dir,
        cabin_dir,
        generate_gif,
        target_tiles=None,
    ):
        # self.events()
        self.update(
            active_grid,
            target_grid,
            padding_mask,
            dumpability_mask,
            agent_pos,
            base_dir,
            cabin_dir,
            target_tiles,
        )
        self.draw()
        if generate_gif:
            frame = pg.surfarray.array3d(pg.display.get_surface())
            self.frames.append(frame.swapaxes(0, 1))

    def create_gif(self, gif_path="/home/antonio/Downloads/Terra.gif"):
        image_frames = [Image.fromarray(frame) for frame in self.frames]
        image_frames[0].save(
            gif_path,
            save_all=True,
            append_images=image_frames[1:],
            loop=0,
            duration=100,
        )
        print(f"GIF generated at {gif_path}")
        self.frames = []

    def events(self):
        for event in pg.event.get():
            if event.type == pg.QUIT:
                pg.quit()
                sys.exit()
            if event.type == pg.KEYDOWN:
                if event.key == pg.K_ESCAPE:
                    pg.quit()
                    sys.exit()

    def update(
        self,
        active_grid,
        target_grid,
        padding_mask,
        dumpability_mask,
        agent_pos,
        base_dir,
        cabin_dir,
        target_tiles=None,
    ):
        def update_world_agent(
            world,
            agent,
            active_grid,
            target_grid,
            padding_mask,
            dumpability_mask,
            agent_pos,
            base_dir,
            cabin_dir,
            target_tiles=None,
        ):
            world.update(active_grid, target_grid, padding_mask, dumpability_mask)
            agent.update(agent_pos, base_dir, cabin_dir)
            if target_tiles is not None:
                world.target_tiles = target_tiles

        threads = []
        for i in range(self.n_envs):
            ag = active_grid[i]
            tg = target_grid[i]
            pm = padding_mask[i]
            dm = dumpability_mask[i]
            ap = agent_pos[i]
            bd = base_dir[i]
            cd = cabin_dir[i]
            tt = None if target_tiles is None else target_tiles[i]
            thread = threading.Thread(
                target=update_world_agent,
                args=(self.worlds[i], self.agents[i], ag, tg, pm, dm, ap, bd, cd, tt),
            )
            thread.start()
            threads.append(thread)

        for thread in threads:
            thread.join()

    def draw(self):
        self.surface.fill("#F0F0F0")
        agent_surfaces = []
        agent_positions = []

        for i, (world, agent) in enumerate(zip(self.worlds, self.agents)):
            ix = i % self.n_envs_y
            iy = i // self.n_envs_y

            total_offset_x = (
                ix * (self.maps_size_px + 4) * self.tile_size + 4 * self.tile_size
            )
            total_offset_y = (
                iy * (self.maps_size_px + 4) * self.tile_size + 4 * self.tile_size
            )

<<<<<<< HEAD
            # Draw terrain
=======
            # Action map
>>>>>>> 1747ec54
            for x in range(world.grid_length_x):
                for y in range(world.grid_length_y):
                    sq = world.action_map[x][y]["cart_rect"]
                    c = world.action_map[x][y]["color"]
                    rect = pg.Rect(
                        sq[0][0] + total_offset_x,
                        sq[0][1] + total_offset_y,
                        self.tile_size,
                        self.tile_size,
                    )
                    pg.draw.rect(self.surface, c, rect, 0)
<<<<<<< HEAD

            # Get vertices for the agent body
            body_vertices = agent.agent["body"]["vertices"]
=======

                    # Highlight target tiles (where the digger will dig / dump)
                    if hasattr(world, 'target_tiles') and world.target_tiles is not None:
                        flat_idx = y * world.grid_length_x + x
                        if flat_idx < len(world.target_tiles) and world.target_tiles[flat_idx]:
                            pg.draw.rect(self.surface, "#FF3300", rect, 2)

            a = agent.agent["body"]["vertices"]
            w = agent.agent["body"]["width"]
            h = agent.agent["body"]["height"]

            # Get vertices for the agent body
>>>>>>> 1747ec54
            ca = agent.agent["body"]["color"]
            
            # Calculate the bounding box
            min_x = min(v[0] for v in body_vertices)
            min_y = min(v[1] for v in body_vertices)
            max_x = max(v[0] for v in body_vertices)
            max_y = max(v[1] for v in body_vertices)
            
            # Calculate surface size with a small padding
            surface_width = math.ceil(max_x - min_x) + 2
            surface_height = math.ceil(max_y - min_y) + 2
            
            # Create surface for the agent
            agent_surfaces.append(
                pg.Surface((surface_width, surface_height), pg.SRCALPHA)
            )
            if self.progressive_gif:
                agent_surfaces[-1].set_alpha(50)
            
            # Calculate surface position
            agent_x = min_x + total_offset_x
            agent_y = min_y + total_offset_y
            agent_positions.append((agent_x, agent_y))
            
            # Adjust vertices for the agent's surface
            offset_vertices = [(v[0] - min_x, v[1] - min_y) for v in body_vertices]
            
            # Draw agent body as polygon
            pg.draw.polygon(agent_surfaces[-1], ca, offset_vertices)
            
            # Get cabin vertices and adjust for agent surface
            cabin = agent.agent["cabin"]["vertices"]
            cabin_offset = [(v[0] - min_x, v[1] - min_y) for v in cabin]
            cabin_color = agent.agent["cabin"]["color"]
            pg.draw.polygon(agent_surfaces[-1], cabin_color, cabin_offset)

        self.screen.blit(self.surface, (0, 0))

        if self.progressive_gif:
            if self.count % 5 == 0:
                self.old_agents.append((agent_surfaces, agent_positions))
            for s in self.old_agents:
                for agent_surface, agent_position in zip(s[0], s[1]):
                    self.screen.blit(agent_surface, agent_position)
            self.count += 1
        else:
            for agent_surface, agent_position in zip(agent_surfaces, agent_positions):
                self.screen.blit(agent_surface, agent_position)

        if self.display:
            pg.display.flip()<|MERGE_RESOLUTION|>--- conflicted
+++ resolved
@@ -189,11 +189,7 @@
                 iy * (self.maps_size_px + 4) * self.tile_size + 4 * self.tile_size
             )
 
-<<<<<<< HEAD
             # Draw terrain
-=======
-            # Action map
->>>>>>> 1747ec54
             for x in range(world.grid_length_x):
                 for y in range(world.grid_length_y):
                     sq = world.action_map[x][y]["cart_rect"]
@@ -205,11 +201,6 @@
                         self.tile_size,
                     )
                     pg.draw.rect(self.surface, c, rect, 0)
-<<<<<<< HEAD
-
-            # Get vertices for the agent body
-            body_vertices = agent.agent["body"]["vertices"]
-=======
 
                     # Highlight target tiles (where the digger will dig / dump)
                     if hasattr(world, 'target_tiles') and world.target_tiles is not None:
@@ -217,12 +208,7 @@
                         if flat_idx < len(world.target_tiles) and world.target_tiles[flat_idx]:
                             pg.draw.rect(self.surface, "#FF3300", rect, 2)
 
-            a = agent.agent["body"]["vertices"]
-            w = agent.agent["body"]["width"]
-            h = agent.agent["body"]["height"]
-
-            # Get vertices for the agent body
->>>>>>> 1747ec54
+            body_vertices = agent.agent["body"]["vertices"]
             ca = agent.agent["body"]["color"]
             
             # Calculate the bounding box
