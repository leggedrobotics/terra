from collections.abc import Callable
from functools import partial
from typing import NamedTuple

import jax
import jax.numpy as jnp
from jax import Array

from terra.actions import Action
from terra.config import BatchConfig
from terra.config import EnvConfig
from terra.maps_buffer import init_maps_buffer
from terra.state import State
from terra.wrappers import LocalMapWrapper
from terra.wrappers import TraversabilityMaskWrapper
from terra.curriculum import CurriculumManager
import pygame as pg
from terra.viz.game.game import Game
from terra.viz.game.settings import MAP_TILES


class TimeStep(NamedTuple):
    state: State
    observation: dict[str, jax.Array]
    reward: jax.Array
    done: jax.Array
    info: dict
    env_cfg: EnvConfig


class TerraEnv(NamedTuple):
    rendering_engine: Game | None = None

    @classmethod
    def new(
        cls,
        maps_size_px: int,
        rendering: bool = False,
        n_envs_x: int = 1,
        n_envs_y: int = 1,
        display: bool = False,
        progressive_gif: bool = False,
    ) -> "TerraEnv":
        re = None
        tile_size_rendering = MAP_TILES // maps_size_px
        if rendering:
            pg.init()
            pg.mixer.init()
            display_dims = (
                n_envs_y * (maps_size_px + 4) * tile_size_rendering
                + 4 * tile_size_rendering,
                n_envs_x * (maps_size_px + 4) * tile_size_rendering
                + 4 * tile_size_rendering,
            )
            if not display:
                print("TerraEnv: disabling display...")
                screen = pg.display.set_mode(
                    display_dims, pg.FULLSCREEN | pg.HIDDEN
                )
            else:
                screen = pg.display.set_mode(display_dims)
            surface = pg.Surface(display_dims, pg.SRCALPHA)
            clock = pg.time.Clock()
            re = Game(
                screen,
                surface,
                clock,
                maps_size_px=maps_size_px,
                n_envs_x=n_envs_x,
                n_envs_y=n_envs_y,
                display=display,
                progressive_gif=progressive_gif,
            )
        return TerraEnv(rendering_engine=re)

    @partial(jax.jit, static_argnums=(0,))
    def reset(
        self,
        key: jax.random.PRNGKey,
        target_map: Array,
        padding_mask: Array,
        trench_axes: Array,
        trench_type: Array,
        dumpability_mask_init: Array,
        env_cfg: EnvConfig,
    ) -> tuple[State, dict[str, Array]]:
        """
        Resets the environment using values from config files, and a seed.
        """
        state = State.new(
            key,
            env_cfg,
            target_map,
            padding_mask,
            trench_axes,
            trench_type,
            dumpability_mask_init,
        )
        state = self.wrap_state(state)

        observations = self._state_to_obs_dict(state)
        dummy_action = BatchConfig().action_type.do_nothing()

        return TimeStep(
            state=state,
            observation=observations,
            reward=jnp.zeros(()),
            done=jnp.zeros((), dtype=bool),
            info=state._get_infos(dummy_action, False),
            env_cfg=env_cfg,
        )

    @staticmethod
    def wrap_state(state: State) -> State:
        state = TraversabilityMaskWrapper.wrap(state)
        state = LocalMapWrapper.wrap(state)
        return state

    @partial(jax.jit, static_argnums=(0,))
    def _reset_existent(
        self,
        state: State,
        target_map: Array,
        padding_mask: Array,
        trench_axes: Array,
        trench_type: Array,
        dumpability_mask_init: Array,
        env_cfg: EnvConfig,
    ) -> tuple[State, dict[str, Array]]:
        """
        Resets the env, assuming that it already exists.
        """
        state = state._reset(
            env_cfg,
            target_map,
            padding_mask,
            trench_axes,
            trench_type,
            dumpability_mask_init,
        )
        state = self.wrap_state(state)
        observations = self._state_to_obs_dict(state)
        return state, observations

    def render_obs_pygame(
        self,
        obs: dict[str, Array],
        info=None,
        generate_gif: bool = False,
    ) -> Array:
        """
        Renders the environment at a given observation.
        """
        if info is not None:
            target_tiles = info["target_tiles"]
        else:
            target_tiles = None

        self.rendering_engine.run(
            active_grid=obs["action_map"],
            target_grid=obs["target_map"],
            padding_mask=obs["padding_mask"],
            dumpability_mask=obs["dumpability_mask"],
            agent_pos=obs["agent_state"][..., [0, 1]],
            base_dir=obs["agent_state"][..., [2]],
            cabin_dir=obs["agent_state"][..., [3]],
            loaded=obs["agent_state"][..., [4]],
            target_tiles=target_tiles,
            generate_gif=generate_gif,
        )

    @partial(jax.jit, static_argnums=(0,))
    def step(
        self,
        state: State,
        action: Action,
        target_map: Array,
        padding_mask: Array,
        trench_axes: Array,
        trench_type: Array,
        dumpability_mask_init: Array,
        env_cfg: EnvConfig,
    ) -> TimeStep:
        new_state = state._step(action)
        reward = state._get_reward(new_state, action)
        new_state = self.wrap_state(new_state)
        observations = self._state_to_obs_dict(new_state)

        done, task_done = state._is_done(
            new_state.world.action_map.map,
            new_state.world.target_map.map,
            new_state.agent.agent_state.loaded,
        )

        new_state, observations = jax.lax.cond(
            done,
            self._reset_existent,
            lambda x, y, z, k, w, j, l: (new_state, observations),
            new_state,
            target_map,
            padding_mask,
            trench_axes,
            trench_type,
            dumpability_mask_init,
            env_cfg,
        )

        infos = new_state._get_infos(action, task_done)

        return TimeStep(
            state=new_state,
            observation=observations,
            reward=reward,
            done=done,
            info=infos,
            env_cfg=env_cfg,
        )

    @staticmethod
    def _state_to_obs_dict(state: State) -> dict[str, Array]:
        """
        Transforms a State object to an observation dictionary.
        """
        agent_state = jnp.hstack(
            [
                state.agent.agent_state.pos_base,  # pos_base is encoded in traversability_mask
                state.agent.agent_state.angle_base,
                state.agent.agent_state.angle_cabin,
                state.agent.agent_state.loaded,
                state.agent.agent_state.wheel_angle,
            ]
        )
        # Note: not all of those fields are used by the network for training!
        return {
            "agent_state": agent_state,
            "local_map_action_neg": state.world.local_map_action_neg.map,
            "local_map_action_pos": state.world.local_map_action_pos.map,
            "local_map_target_neg": state.world.local_map_target_neg.map,
            "local_map_target_pos": state.world.local_map_target_pos.map,
            "local_map_dumpability": state.world.local_map_dumpability.map,
            "local_map_obstacles": state.world.local_map_obstacles.map,
            "traversability_mask": state.world.traversability_mask.map,
            "action_map": state.world.action_map.map,
            "target_map": state.world.target_map.map,
            "agent_width": state.agent.width,
            "agent_height": state.agent.height,
            "padding_mask": state.world.padding_mask.map,
            "dig_map": state.world.dig_map.map,
            "dumpability_mask": state.world.dumpability_mask.map,
        }


class TerraEnvBatch:
    """
    Takes care of the parallelization of the environment.
    """

    def __init__(
        self,
        batch_cfg: BatchConfig = BatchConfig(),
        rendering: bool = False,
        n_envs_x_rendering: int = 1,
        n_envs_y_rendering: int = 1,
        display: bool = False,
        progressive_gif: bool = False,
        shuffle_maps: bool = False,
    ) -> None:
        self.maps_buffer, self.batch_cfg = init_maps_buffer(batch_cfg, shuffle_maps)
        self.terra_env = TerraEnv.new(
            maps_size_px=self.batch_cfg.maps_dims.maps_edge_length,
            rendering=rendering,
            n_envs_x=n_envs_x_rendering,
            n_envs_y=n_envs_y_rendering,
            display=display,
            progressive_gif=progressive_gif,
        )
        max_curriculum_level = len(batch_cfg.curriculum_global.levels) - 1
        max_steps_in_episode_per_level = jnp.array(
            [
                level["max_steps_in_episode"]
                for level in batch_cfg.curriculum_global.levels
            ],
            dtype=jnp.int32,
        )
        apply_trench_rewards_per_level = jnp.array(
            [
                level["apply_trench_rewards"]
                for level in batch_cfg.curriculum_global.levels
            ],
            dtype=jnp.bool_,
        )
        reward_type_per_level = jnp.array(
            [level["rewards_type"] for level in batch_cfg.curriculum_global.levels],
            dtype=jnp.int32,
        )
        self.curriculum_manager = CurriculumManager(
            max_level=max_curriculum_level,
            increase_level_threshold=batch_cfg.curriculum_global.increase_level_threshold,
            decrease_level_threshold=batch_cfg.curriculum_global.decrease_level_threshold,
            max_steps_in_episode_per_level=max_steps_in_episode_per_level,
            apply_trench_rewards_per_level=apply_trench_rewards_per_level,
            reward_type_per_level=reward_type_per_level,
            last_level_type=batch_cfg.curriculum_global.last_level_type,
        )

    def update_env_cfgs(self, env_cfgs: EnvConfig) -> EnvConfig:
        tile_size = (
            self.batch_cfg.maps.edge_length_m
            / self.batch_cfg.maps_dims.maps_edge_length
        )
        print(f"tile_size: {tile_size}")
        agent_w = self.batch_cfg.agent.dimensions.WIDTH
        agent_h = self.batch_cfg.agent.dimensions.HEIGHT
        agent_height = (
            round(agent_w / tile_size)
            if (round(agent_w / tile_size)) % 2 != 0
            else round(agent_w / tile_size) + 1
        )
        agent_width = (
            round(agent_h / tile_size)
            if (round(agent_h / tile_size)) % 2 != 0
            else round(agent_h / tile_size) + 1
        )
        print(f"agent_width: {agent_width}, agent_height: {agent_height}")

        # Repeat to match the number of environments
        n_envs = env_cfgs.agent.dig_depth.shape[
            0
        ]  # leading dimension of any field in the config is the number of envs
        tile_size = jnp.repeat(jnp.array([tile_size], dtype=jnp.float32), n_envs)
        agent_width = jnp.repeat(jnp.array([agent_width], dtype=jnp.int32), n_envs)
        agent_height = jnp.repeat(jnp.array([agent_height], dtype=jnp.int32), n_envs)
        edge_length_px = jnp.repeat(
            jnp.array([self.batch_cfg.maps_dims.maps_edge_length], dtype=jnp.int32),
            n_envs,
        )
        env_cfgs = env_cfgs._replace(
            tile_size=tile_size,
            agent=env_cfgs.agent._replace(width=agent_width, height=agent_height),
            maps=env_cfgs.maps._replace(edge_length_px=edge_length_px),
        )
        return env_cfgs

    def _get_map_init(self, key: jax.random.PRNGKey, env_cfgs: EnvConfig):
        return jax.vmap(self.maps_buffer.get_map_init)(key, env_cfgs)

    def _get_map(self, maps_buffer_keys: jax.random.PRNGKey, env_cfgs: EnvConfig):
        return jax.vmap(self.maps_buffer.get_map)(maps_buffer_keys, env_cfgs)

    @partial(jax.jit, static_argnums=(0,))
    def reset(self, env_cfgs: EnvConfig, rng_key: jax.random.PRNGKey) -> State:
        (
            target_maps,
            padding_masks,
            trench_axes,
            trench_type,
            dumpability_mask_init,
            new_rng_key,
        ) = self._get_map_init(rng_key, env_cfgs)
        env_cfgs = self.curriculum_manager.reset_cfgs(env_cfgs)
        env_cfgs = self.update_env_cfgs(env_cfgs)
        timestep = jax.vmap(self.terra_env.reset)(
            rng_key,
            target_maps,
            padding_masks,
            trench_axes,
            trench_type,
            dumpability_mask_init,
            env_cfgs,
        )
        return timestep

    @partial(jax.jit, static_argnums=(0,))
    def step(
        self,
        timestep: TimeStep,
        actions: Action,
        maps_buffer_keys: jax.random.PRNGKey,
    ) -> tuple[State, tuple[dict, Array, Array, dict]]:
        # Update env_cfgs based on the curriculum, and get the new maps
        timestep = self.curriculum_manager.update_cfgs(timestep, maps_buffer_keys)
        (
            target_maps,
            padding_masks,
            trench_axes,
            trench_type,
            dumpability_mask_init,
            maps_buffer_keys,
        ) = self._get_map(maps_buffer_keys, timestep.env_cfg)
        # Step the environment
        timestep = jax.vmap(self.terra_env.step)(
            timestep.state,
            actions,
            target_maps,
            padding_masks,
            trench_axes,
            trench_type,
            dumpability_mask_init,
            timestep.env_cfg,
        )
<<<<<<< HEAD
        return timestep

    @property
    def actions_size(self) -> int:
        """
        Number of actions played at every env step.
        """
        return ()

    @property
    def num_actions(self) -> int:
        """
        Total number of actions
        """
        return self.batch_cfg.action_type.get_num_actions()

    @property
    def observation_shapes(self) -> dict[str, tuple]:
        """
        Returns a dict that has:
            - key: name of the input feature (e.g. "local_map")
            - value: the tuple representing the shape of the input feature
        """
        return {
            "agent_states": (7,),
            "local_map_action_neg": (
                self.batch_cfg.agent.angles_cabin,
                self.batch_cfg.agent.max_arm_extension + 1,
            ),
            "local_map_action_pos": (
                self.batch_cfg.agent.angles_cabin,
                self.batch_cfg.agent.max_arm_extension + 1,
            ),
            "local_map_target_neg": (
                self.batch_cfg.agent.angles_cabin,
                self.batch_cfg.agent.max_arm_extension + 1,
            ),
            "local_map_target_pos": (
                self.batch_cfg.agent.angles_cabin,
                self.batch_cfg.agent.max_arm_extension + 1,
            ),
            "local_map_dumpability": (
                self.batch_cfg.agent.angles_cabin,
                self.batch_cfg.agent.max_arm_extension + 1,
            ),
            "local_map_obstacles": (
                self.batch_cfg.agent.angles_cabin,
                self.batch_cfg.agent.max_arm_extension + 1,
            ),
            "action_map": (
                self.batch_cfg.maps.max_width,
                self.batch_cfg.maps.max_height,
            ),
            "target_map": (
                self.batch_cfg.maps.max_width,
                self.batch_cfg.maps.max_height,
            ),
            "traversability_mask": (
                self.batch_cfg.maps.max_width,
                self.batch_cfg.maps.max_height,
            ),
            "do_preview": (
                self.batch_cfg.maps.max_width,
                self.batch_cfg.maps.max_height,
            ),
            "dig_map": (
                self.batch_cfg.maps.max_width,
                self.batch_cfg.maps.max_height,
            ),
            "dumpability_mask": (
                self.batch_cfg.maps.max_width,
                self.batch_cfg.maps.max_height,
            ),
        }
=======
        return timestep
>>>>>>> 9ec83fa1
<|MERGE_RESOLUTION|>--- conflicted
+++ resolved
@@ -398,81 +398,4 @@
             dumpability_mask_init,
             timestep.env_cfg,
         )
-<<<<<<< HEAD
-        return timestep
-
-    @property
-    def actions_size(self) -> int:
-        """
-        Number of actions played at every env step.
-        """
-        return ()
-
-    @property
-    def num_actions(self) -> int:
-        """
-        Total number of actions
-        """
-        return self.batch_cfg.action_type.get_num_actions()
-
-    @property
-    def observation_shapes(self) -> dict[str, tuple]:
-        """
-        Returns a dict that has:
-            - key: name of the input feature (e.g. "local_map")
-            - value: the tuple representing the shape of the input feature
-        """
-        return {
-            "agent_states": (7,),
-            "local_map_action_neg": (
-                self.batch_cfg.agent.angles_cabin,
-                self.batch_cfg.agent.max_arm_extension + 1,
-            ),
-            "local_map_action_pos": (
-                self.batch_cfg.agent.angles_cabin,
-                self.batch_cfg.agent.max_arm_extension + 1,
-            ),
-            "local_map_target_neg": (
-                self.batch_cfg.agent.angles_cabin,
-                self.batch_cfg.agent.max_arm_extension + 1,
-            ),
-            "local_map_target_pos": (
-                self.batch_cfg.agent.angles_cabin,
-                self.batch_cfg.agent.max_arm_extension + 1,
-            ),
-            "local_map_dumpability": (
-                self.batch_cfg.agent.angles_cabin,
-                self.batch_cfg.agent.max_arm_extension + 1,
-            ),
-            "local_map_obstacles": (
-                self.batch_cfg.agent.angles_cabin,
-                self.batch_cfg.agent.max_arm_extension + 1,
-            ),
-            "action_map": (
-                self.batch_cfg.maps.max_width,
-                self.batch_cfg.maps.max_height,
-            ),
-            "target_map": (
-                self.batch_cfg.maps.max_width,
-                self.batch_cfg.maps.max_height,
-            ),
-            "traversability_mask": (
-                self.batch_cfg.maps.max_width,
-                self.batch_cfg.maps.max_height,
-            ),
-            "do_preview": (
-                self.batch_cfg.maps.max_width,
-                self.batch_cfg.maps.max_height,
-            ),
-            "dig_map": (
-                self.batch_cfg.maps.max_width,
-                self.batch_cfg.maps.max_height,
-            ),
-            "dumpability_mask": (
-                self.batch_cfg.maps.max_width,
-                self.batch_cfg.maps.max_height,
-            ),
-        }
-=======
-        return timestep
->>>>>>> 9ec83fa1
+        return timestep