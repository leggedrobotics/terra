--- conflicted
+++ resolved
@@ -127,14 +127,8 @@
     #         base_turn=-0.1,
     #         cabin_turn=-0.1,
     #         wheel_turn=-0.2,
-<<<<<<< HEAD
     #         dig_wrong=-1.0,
     #         dump_wrong=0.0,
-=======
-    #         dig_wrong=-0.5,
-    #         dump_wrong=-0.5,
-    #         dump_no_dump_area=-3.0,
->>>>>>> a425806e
     #         dig_correct=1.0,
     #         dump_correct=3.0,
     #         terminal_completed_tiles=0.0,
