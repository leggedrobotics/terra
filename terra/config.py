--- conflicted
+++ resolved
@@ -172,17 +172,10 @@
     # NOTE: all maps need to have the same size
     # levels = [
     #     {
-<<<<<<< HEAD
-    #         "maps_path": "terra/trenches/easy_size_small",
-    #         "max_steps_in_episode": 400,
-    #         "rewards_type": RewardsType.DENSE,
-    #         "apply_trench_rewards": True,
-=======
     #         "maps_path": "terra/foundations",
     #         "max_steps_in_episode": 400,
     #         "rewards_type": RewardsType.DENSE,
     #         "apply_trench_rewards": False,
->>>>>>> 44127871
     #     },
     #     {
     #         "maps_path": "terra/trenches/easy",
@@ -224,97 +217,36 @@
         #     "apply_trench_rewards": False,
         # },
         {
-<<<<<<< HEAD
-            "maps_path": "squares/64x64/2",
+            "maps_path": "terra/trenches/easy_size_small",
+            "max_steps_in_episode": 400,
+            "rewards_type": RewardsType.DENSE,
+            "apply_trench_rewards": True,
+        },
+        {
+            "maps_path": "terra/foundations",
             "max_steps_in_episode": 400,
             "rewards_type": RewardsType.DENSE,
             "apply_trench_rewards": False,
         },
         {
-            "maps_path": "squares/64x64/3",
+            "maps_path": "terra/trenches/easy_size_large",
+            "max_steps_in_episode": 400,
+            "rewards_type": RewardsType.DENSE,
+            "apply_trench_rewards": True,
+        },
+        {
+            "maps_path": "terra/trenches/medium_size_large_diagonal",
+            "max_steps_in_episode": 400,
+            "rewards_type": RewardsType.DENSE,
+            "apply_trench_rewards": True,
+        },
+        {
+            "maps_path": "terra/foundations",
             "max_steps_in_episode": 400,
             "rewards_type": RewardsType.DENSE,
             "apply_trench_rewards": False,
         },
         {
-            "maps_path": "trenches/easy_size_small",
-            "max_steps_in_episode": 400,
-            "rewards_type": RewardsType.DENSE,
-            "apply_trench_rewards": True,
-        },
-        {
-            "maps_path": "squares/64x64/5",
-            "max_steps_in_episode": 400,
-            "rewards_type": RewardsType.DENSE,
-            "apply_trench_rewards": False,
-        },
-        {
-            "maps_path": "squares/64x64/8",
-            "max_steps_in_episode": 400,
-            "rewards_type": RewardsType.DENSE,
-            "apply_trench_rewards": False,
-        },
-        {
-            "maps_path": "trenches/easy_size_medium",
-            "max_steps_in_episode": 400,
-            "rewards_type": RewardsType.DENSE,
-            "apply_trench_rewards": True,
-        },
-        {
-            "maps_path": "squares/64x64/13",
-            "max_steps_in_episode": 400,
-            "rewards_type": RewardsType.DENSE,
-            "apply_trench_rewards": False,
-        },
-        {
-            "maps_path": "foundations",
-=======
-            "maps_path": "terra/trenches/easy_size_small",
->>>>>>> 44127871
-            "max_steps_in_episode": 400,
-            "rewards_type": RewardsType.DENSE,
-            "apply_trench_rewards": True,
-        },
-        {
-<<<<<<< HEAD
-            "maps_path": "trenches/easy_size_large",
-=======
-            "maps_path": "terra/foundations",
->>>>>>> 44127871
-            "max_steps_in_episode": 400,
-            "rewards_type": RewardsType.DENSE,
-            "apply_trench_rewards": False,
-        },
-        {
-<<<<<<< HEAD
-            "maps_path": "foundations",
-=======
-            "maps_path": "terra/trenches/easy_size_large",
->>>>>>> 44127871
-            "max_steps_in_episode": 400,
-            "rewards_type": RewardsType.DENSE,
-            "apply_trench_rewards": True,
-        },
-        {
-<<<<<<< HEAD
-            "maps_path": "trenches/medium_size_large",
-=======
-            "maps_path": "terra/trenches/medium_size_large_diagonal",
->>>>>>> 44127871
-            "max_steps_in_episode": 400,
-            "rewards_type": RewardsType.DENSE,
-            "apply_trench_rewards": True,
-        },
-        {
-            "maps_path": "foundations",
-            "max_steps_in_episode": 400,
-            "rewards_type": RewardsType.DENSE,
-            "apply_trench_rewards": False,
-        },
-        {
-<<<<<<< HEAD
-            "maps_path": "trenches/hard_size_large",
-=======
             "maps_path": "terra/trenches/hard_size_large",
             "max_steps_in_episode": 400,
             "rewards_type": RewardsType.DENSE,
@@ -322,7 +254,6 @@
         },
         {
             "maps_path": "terra/trenches/hard_size_large_diagonal",
->>>>>>> 44127871
             "max_steps_in_episode": 400,
             "rewards_type": RewardsType.DENSE,
             "apply_trench_rewards": True,
