from enum import IntEnum
from typing import NamedTuple

from terra.actions import Action
from terra.actions import TrackedAction  # noqa: F401
from terra.actions import WheeledAction  # noqa: F401


class ExcavatorDims(NamedTuple):
    WIDTH: float = 6.08  # longer side
    HEIGHT: float = 3.5  # shorter side


class RewardsType(IntEnum):
    DENSE = 0
    SPARSE = 1


class ImmutableMapsConfig(NamedTuple):
    """
    Define the max size of the map in meters.
    This defines the proportion between the map and the agent.
    """

    edge_length_m: float = 44.0  # map edge length in meters
    edge_length_px: int = 0  # updated in the code


class TargetMapConfig(NamedTuple):
    pass


class ActionMapConfig(NamedTuple):
    pass


class ImmutableAgentConfig(NamedTuple):
    """
    The part of the AgentConfig that won't change based on curriculum.
    """

    dimensions: ExcavatorDims = ExcavatorDims()
    angles_base: int = 24
    angles_cabin: int = 12
<<<<<<< HEAD
    max_wheel_angle: int = 3
    max_arm_extension: int = 1  # numbering starts from 0 (0 is the closest level)
    wheel_step: float = 10.0  # difference between next angles in discretization (in degrees)
=======
>>>>>>> 9ec83fa1


class AgentConfig(NamedTuple):
    random_init_state: bool = True

    angles_base: int = ImmutableAgentConfig().angles_base
    angles_cabin: int = ImmutableAgentConfig().angles_cabin
<<<<<<< HEAD
    max_arm_extension: int = ImmutableAgentConfig().max_arm_extension
    max_wheel_angle: int = ImmutableAgentConfig().max_wheel_angle
    wheel_step: float = ImmutableAgentConfig().wheel_step
=======
>>>>>>> 9ec83fa1

    move_tiles: int = 6  # number of tiles of progress for every move action
    #  Note: move_tiles is also used as radius of excavation
    #       (we dig as much as move_tiles in the radial distance)

    dig_depth: int = 1  # how much every dig action digs

    height: int = 0  # updated in the code
    width: int = 0  # updated in the code


class Rewards(NamedTuple):
    existence: float

    collision_move: float
    move_while_loaded: float
    move: float

    collision_turn: float
    base_turn: float

    cabin_turn: float
    wheel_turn: float

    dig_wrong: float  # dig where the target map is not negative (exclude case of positive action map -> moving dumped terrain)
    dump_wrong: float  # given if loaded stayed the same
    dump_no_dump_area: float  # given if dumps in an area that is not the dump area

    dig_correct: (
        float  # dig where the target map is negative, and not more than required
    )
    dump_correct: float  # dump where the target map is positive, only if digged and not moved soil around

    terminal: float  # given if the action map is the same as the target map where it matters (digged tiles)

    terminal_completed_tiles: float  # gets linearly scaled by ratio of completed tiles

    normalizer: float  # constant scaling factor for all rewards

    @staticmethod
    def dense():
        return Rewards(
            existence=-0.1,
            collision_move=-0.1,
            move_while_loaded=0.0,
            move=-0.05,
            collision_turn=-0.1,
            base_turn=-0.1,
            cabin_turn=-0.02,
            wheel_turn=-0.02,
            dig_wrong=-0.3,
            dump_wrong=-0.3,
            dump_no_dump_area=0.0,
            dig_correct=3.0,
            dump_correct=3.0,
            terminal_completed_tiles=0.0,
            terminal=100.0,
            normalizer=100.0,
        )

    @staticmethod
    def sparse():
        return Rewards(
            existence=-0.1,
            collision_move=-0.1,
            move_while_loaded=0.0,
            move=-0.05,
            collision_turn=-0.1,
            base_turn=-0.1,
            cabin_turn=-0.02,
            wheel_turn=-0.02,
            dig_wrong=-0.3,
            dump_wrong=-0.3,
            dump_no_dump_area=0.0,
            dig_correct=0.0,
            dump_correct=0.0,
            terminal_completed_tiles=0.0,
            terminal=100.0,
            normalizer=100.0,
        )

class CurriculumConfig(NamedTuple):
    """State of the curriculum. This config should not be changed."""

    level: int = 0
    consecutive_failures: int = 0
    consecutive_successes: int = 0


class EnvConfig(NamedTuple):
    agent: AgentConfig = AgentConfig()

    target_map: TargetMapConfig = TargetMapConfig()
    action_map: ActionMapConfig = ActionMapConfig()

    maps: ImmutableMapsConfig = ImmutableMapsConfig()

    rewards: Rewards = Rewards.dense()

    apply_trench_rewards: bool = False
    distance_coefficient: float = -0.4  # distance_coefficient * distance, if distance > agent_width / 2

    curriculum: CurriculumConfig = CurriculumConfig()

    max_steps_in_episode: int = 0  # changed by CurriculumManager
    tile_size: float = 0  # updated in the code

    @classmethod
    def new(cls):
        return EnvConfig()


class MapsDimsConfig(NamedTuple):
    maps_edge_length: int = 0  # updated in the code


class CurriculumGlobalConfig(NamedTuple):
    increase_level_threshold: int = 5
    decrease_level_threshold: int = 50
    last_level_type = "random"  # ["random", "none"]

    # NOTE: all maps need to have the same size
    # levels = [
    #     {
    #         "maps_path": "terra/foundations",
    #         "max_steps_in_episode": 400,
    #         "rewards_type": RewardsType.DENSE,
    #         "apply_trench_rewards": False,
    #     },
    #     {
    #         "maps_path": "terra/trenches/easy",
    #         "max_steps_in_episode": 400,
    #         "rewards_type": RewardsType.DENSE,
    #         "apply_trench_rewards": True,
    #     },
    #     {
    #         "maps_path": "terra/foundations",
    #         "max_steps_in_episode": 400,
    #         "rewards_type": RewardsType.DENSE,
    #         "apply_trench_rewards": False,
    #     },
    #     {
    #         "maps_path": "terra/trenches/medium",
    #         "max_steps_in_episode": 400,
    #         "rewards_type": RewardsType.DENSE,
    #         "apply_trench_rewards": True,
    #     },
    #     {
    #         "maps_path": "terra/foundations",
    #         "max_steps_in_episode": 400,
    #         "rewards_type": RewardsType.DENSE,
    #         "apply_trench_rewards": False,
    #     },
    #     {
    #         "maps_path": "terra/trenches/hard",
    #         "max_steps_in_episode": 400,
    #         "rewards_type": RewardsType.DENSE,
    #         "apply_trench_rewards": True,
    #     },
    # ]

    levels = [
        {
            "maps_path": "foundations",
            "max_steps_in_episode": 400,
            "rewards_type": RewardsType.DENSE,
            "apply_trench_rewards": False,
        },
        {
            "maps_path": "trenches/easy_size_small",
            "max_steps_in_episode": 400,
            "rewards_type": RewardsType.DENSE,
            "apply_trench_rewards": True,
        },
        {
            "maps_path": "trenches/easy_size_medium",
            "max_steps_in_episode": 400,
            "rewards_type": RewardsType.DENSE,
            "apply_trench_rewards": True,
        },
        {
            "maps_path": "foundations",
            "max_steps_in_episode": 400,
            "rewards_type": RewardsType.DENSE,
            "apply_trench_rewards": False,
        },
        {
            "maps_path": "trenches/easy_size_large",
            "max_steps_in_episode": 400,
            "rewards_type": RewardsType.DENSE,
            "apply_trench_rewards": True,
        },
        {
            "maps_path": "trenches/medium_size_large",
            "max_steps_in_episode": 400,
            "rewards_type": RewardsType.DENSE,
            "apply_trench_rewards": True,
        },
        {
            "maps_path": "foundations",
            "max_steps_in_episode": 400,
            "rewards_type": RewardsType.DENSE,
            "apply_trench_rewards": False,
        },
        {
            "maps_path": "trenches/hard_size_large",
            "max_steps_in_episode": 400,
            "rewards_type": RewardsType.DENSE,
            "apply_trench_rewards": True,
        },
    ]


class BatchConfig(NamedTuple):
    action_type: Action = WheeledAction  # [WheeledAction, TrackedAction]

    # Config to get data for batched env initialization
    agent: ImmutableAgentConfig = ImmutableAgentConfig()
    maps: ImmutableMapsConfig = ImmutableMapsConfig()
    maps_dims: MapsDimsConfig = MapsDimsConfig()

    curriculum_global: CurriculumGlobalConfig = CurriculumGlobalConfig()<|MERGE_RESOLUTION|>--- conflicted
+++ resolved
@@ -42,12 +42,8 @@
     dimensions: ExcavatorDims = ExcavatorDims()
     angles_base: int = 24
     angles_cabin: int = 12
-<<<<<<< HEAD
     max_wheel_angle: int = 3
-    max_arm_extension: int = 1  # numbering starts from 0 (0 is the closest level)
     wheel_step: float = 10.0  # difference between next angles in discretization (in degrees)
-=======
->>>>>>> 9ec83fa1
 
 
 class AgentConfig(NamedTuple):
@@ -55,12 +51,8 @@
 
     angles_base: int = ImmutableAgentConfig().angles_base
     angles_cabin: int = ImmutableAgentConfig().angles_cabin
-<<<<<<< HEAD
-    max_arm_extension: int = ImmutableAgentConfig().max_arm_extension
     max_wheel_angle: int = ImmutableAgentConfig().max_wheel_angle
     wheel_step: float = ImmutableAgentConfig().wheel_step
-=======
->>>>>>> 9ec83fa1
 
     move_tiles: int = 6  # number of tiles of progress for every move action
     #  Note: move_tiles is also used as radius of excavation
