from enum import IntEnum
from typing import NamedTuple

from terra.actions import Action
from terra.actions import TrackedAction  # noqa: F401
from terra.actions import WheeledAction  # noqa: F401


class ExcavatorDims(NamedTuple):
    WIDTH: float = 6.08  # longer side
    HEIGHT: float = 3.5  # shorter side


class RewardsType(IntEnum):
    DENSE = 0
    SPARSE = 1


class ImmutableMapsConfig(NamedTuple):
    """
    Define the max size of the map in meters.
    This defines the proportion between the map and the agent.
    """

    edge_length_m: float = 44.0  # map edge length in meters
    edge_length_px: int = 0  # updated in the code


class TargetMapConfig(NamedTuple):
    pass


class ActionMapConfig(NamedTuple):
    pass


class ImmutableAgentConfig(NamedTuple):
    """
    The part of the AgentConfig that won't change based on curriculum.
    """

    dimensions: ExcavatorDims = ExcavatorDims()
    angles_base: int = 12
    angles_cabin: int = 12
    num_state_obs: int = 5  # number of state observations (used to determine network input)


class AgentConfig(NamedTuple):
    random_init_state: bool = True

    angles_base: int = ImmutableAgentConfig().angles_base
    angles_cabin: int = ImmutableAgentConfig().angles_cabin

    move_tiles: int = 6  # number of tiles of progress for every move action
    #  Note: move_tiles is also used as radius of excavation
    #       (we dig as much as move_tiles in the radial distance)

    dig_depth: int = 1  # how much every dig action digs

    height: int = 0  # updated in the code
    width: int = 0  # updated in the code


class Rewards(NamedTuple):
    existence: float

    collision_move: float
    move_while_loaded: float
    move: float

    collision_turn: float
    base_turn: float

    cabin_turn: float

    dig_wrong: float  # dig where the target map is not negative (exclude case of positive action map -> moving dumped terrain)
    dump_wrong: float  # given if loaded stayed the same
    dump_no_dump_area: float  # given if dumps in an area that is not the dump area

    dig_correct: (
        float  # dig where the target map is negative, and not more than required
    )
    dump_correct: float  # dump where the target map is positive, only if digged and not moved soil around

    terminal: float  # given if the action map is the same as the target map where it matters (digged tiles)

    terminal_completed_tiles: float  # gets linearly scaled by ratio of completed tiles

    normalizer: float  # constant scaling factor for all rewards

    @staticmethod
    def dense():
        return Rewards(
            existence=-0.1,
            collision_move=-0.1,
            move_while_loaded=0.0,
            move=-0.05,
            collision_turn=-0.1,
            base_turn=-0.1,
            cabin_turn=-0.02,
            dig_wrong=-0.3,
            dump_wrong=-0.3,
            dump_no_dump_area=0.0,
            dig_correct=3.0,
            dump_correct=3.0,
            terminal_completed_tiles=0.0,
            terminal=100.0,
            normalizer=100.0,
        )

    @staticmethod
    def sparse():
        return Rewards(
            existence=-0.1,
            collision_move=-0.1,
            move_while_loaded=0.0,
            move=-0.05,
            collision_turn=-0.1,
            base_turn=-0.1,
            cabin_turn=-0.02,
            dig_wrong=-0.3,
            dump_wrong=-0.3,
            dump_no_dump_area=0.0,
            dig_correct=0.0,
            dump_correct=0.0,
            terminal_completed_tiles=0.0,
            terminal=100.0,
            normalizer=100.0,
        )

class CurriculumConfig(NamedTuple):
    """State of the curriculum. This config should not be changed."""

    level: int = 0
    consecutive_failures: int = 0
    consecutive_successes: int = 0


class EnvConfig(NamedTuple):
    agent: AgentConfig = AgentConfig()

    target_map: TargetMapConfig = TargetMapConfig()
    action_map: ActionMapConfig = ActionMapConfig()

    maps: ImmutableMapsConfig = ImmutableMapsConfig()

    rewards: Rewards = Rewards.dense()

    apply_trench_rewards: bool = False
    distance_coefficient: float = -0.4  # distance_coefficient * distance, if distance > agent_width / 2

    curriculum: CurriculumConfig = CurriculumConfig()

    max_steps_in_episode: int = 0  # changed by CurriculumManager
    tile_size: float = 0  # updated in the code

    @classmethod
    def new(cls):
        return EnvConfig()


class MapsDimsConfig(NamedTuple):
    maps_edge_length: int = 0  # updated in the code


class CurriculumGlobalConfig(NamedTuple):
    increase_level_threshold: int = 5
    decrease_level_threshold: int = 50
    last_level_type = "random"  # ["random", "none"]

    # NOTE: all maps need to have the same size
    # levels = [
    #     {
    #         "maps_path": "terra/foundations",
    #         "max_steps_in_episode": 400,
    #         "rewards_type": RewardsType.DENSE,
    #         "apply_trench_rewards": False,
    #     },
    #     {
    #         "maps_path": "terra/trenches/easy",
    #         "max_steps_in_episode": 400,
    #         "rewards_type": RewardsType.DENSE,
    #         "apply_trench_rewards": True,
    #     },
    #     {
    #         "maps_path": "terra/foundations",
    #         "max_steps_in_episode": 400,
    #         "rewards_type": RewardsType.DENSE,
    #         "apply_trench_rewards": False,
    #     },
    #     {
    #         "maps_path": "terra/trenches/medium",
    #         "max_steps_in_episode": 400,
    #         "rewards_type": RewardsType.DENSE,
    #         "apply_trench_rewards": True,
    #     },
    #     {
    #         "maps_path": "terra/foundations",
    #         "max_steps_in_episode": 400,
    #         "rewards_type": RewardsType.DENSE,
    #         "apply_trench_rewards": False,
    #     },
    #     {
    #         "maps_path": "terra/trenches/hard",
    #         "max_steps_in_episode": 400,
    #         "rewards_type": RewardsType.DENSE,
    #         "apply_trench_rewards": True,
    #     },
    # ]

    levels = [
        {
            "maps_path": "foundations",
            "max_steps_in_episode": 400,
            "rewards_type": RewardsType.DENSE,
            "apply_trench_rewards": True,
        },
        {
<<<<<<< HEAD
            "maps_path": "terra/trenches/easy_size_small",
=======
            "maps_path": "trenches/easy_size_small",
>>>>>>> 395d2e32
            "max_steps_in_episode": 400,
            "rewards_type": RewardsType.DENSE,
            "apply_trench_rewards": True,
        },
        {
<<<<<<< HEAD
            "maps_path": "terra/trenches/easy_size_medium",
=======
            "maps_path": "trenches/easy_size_medium",
>>>>>>> 395d2e32
            "max_steps_in_episode": 400,
            "rewards_type": RewardsType.DENSE,
            "apply_trench_rewards": True,
        },
        {
            "maps_path": "foundations",
            "max_steps_in_episode": 400,
            "rewards_type": RewardsType.DENSE,
            "apply_trench_rewards": True,
        },
        {
<<<<<<< HEAD
            "maps_path": "terra/trenches/medium_size_medium",
=======
            "maps_path": "trenches/easy_size_large",
>>>>>>> 395d2e32
            "max_steps_in_episode": 400,
            "rewards_type": RewardsType.DENSE,
            "apply_trench_rewards": True,
        },
        {
<<<<<<< HEAD
            "maps_path": "terra/trenches/medium_size_large_diagonal",
=======
            "maps_path": "trenches/medium_size_large",
>>>>>>> 395d2e32
            "max_steps_in_episode": 400,
            "rewards_type": RewardsType.DENSE,
            "apply_trench_rewards": True,
        },
<<<<<<< HEAD
                {
            "maps_path": "terra/foundations",
=======
        {
            "maps_path": "foundations",
>>>>>>> 395d2e32
            "max_steps_in_episode": 400,
            "rewards_type": RewardsType.DENSE,
            "apply_trench_rewards": True,
        },
        {
            "maps_path": "terra/trenches/hard_size_large",
            "max_steps_in_episode": 400,
            "rewards_type": RewardsType.DENSE,
            "apply_trench_rewards": True,
        },
        {
<<<<<<< HEAD
            "maps_path": "terra/trenches/hard_size_large_diagonal",
=======
            "maps_path": "trenches/hard_size_large",
>>>>>>> 395d2e32
            "max_steps_in_episode": 400,
            "rewards_type": RewardsType.DENSE,
            "apply_trench_rewards": True,
        },
    ]


class BatchConfig(NamedTuple):
    action_type: Action = TrackedAction  # [WheeledAction, TrackedAction]

    # Config to get data for batched env initialization
    agent: ImmutableAgentConfig = ImmutableAgentConfig()
    maps: ImmutableMapsConfig = ImmutableMapsConfig()
    maps_dims: MapsDimsConfig = MapsDimsConfig()

    curriculum_global: CurriculumGlobalConfig = CurriculumGlobalConfig()<|MERGE_RESOLUTION|>--- conflicted
+++ resolved
@@ -216,21 +216,13 @@
             "apply_trench_rewards": True,
         },
         {
-<<<<<<< HEAD
-            "maps_path": "terra/trenches/easy_size_small",
-=======
             "maps_path": "trenches/easy_size_small",
->>>>>>> 395d2e32
-            "max_steps_in_episode": 400,
-            "rewards_type": RewardsType.DENSE,
-            "apply_trench_rewards": True,
-        },
-        {
-<<<<<<< HEAD
-            "maps_path": "terra/trenches/easy_size_medium",
-=======
+            "max_steps_in_episode": 400,
+            "rewards_type": RewardsType.DENSE,
+            "apply_trench_rewards": True,
+        },
+        {
             "maps_path": "trenches/easy_size_medium",
->>>>>>> 395d2e32
             "max_steps_in_episode": 400,
             "rewards_type": RewardsType.DENSE,
             "apply_trench_rewards": True,
@@ -242,48 +234,25 @@
             "apply_trench_rewards": True,
         },
         {
-<<<<<<< HEAD
-            "maps_path": "terra/trenches/medium_size_medium",
-=======
             "maps_path": "trenches/easy_size_large",
->>>>>>> 395d2e32
-            "max_steps_in_episode": 400,
-            "rewards_type": RewardsType.DENSE,
-            "apply_trench_rewards": True,
-        },
-        {
-<<<<<<< HEAD
-            "maps_path": "terra/trenches/medium_size_large_diagonal",
-=======
+            "max_steps_in_episode": 400,
+            "rewards_type": RewardsType.DENSE,
+            "apply_trench_rewards": True,
+        },
+        {
             "maps_path": "trenches/medium_size_large",
->>>>>>> 395d2e32
-            "max_steps_in_episode": 400,
-            "rewards_type": RewardsType.DENSE,
-            "apply_trench_rewards": True,
-        },
-<<<<<<< HEAD
-                {
-            "maps_path": "terra/foundations",
-=======
+            "max_steps_in_episode": 400,
+            "rewards_type": RewardsType.DENSE,
+            "apply_trench_rewards": True,
+        },
         {
             "maps_path": "foundations",
->>>>>>> 395d2e32
-            "max_steps_in_episode": 400,
-            "rewards_type": RewardsType.DENSE,
-            "apply_trench_rewards": True,
-        },
-        {
-            "maps_path": "terra/trenches/hard_size_large",
-            "max_steps_in_episode": 400,
-            "rewards_type": RewardsType.DENSE,
-            "apply_trench_rewards": True,
-        },
-        {
-<<<<<<< HEAD
-            "maps_path": "terra/trenches/hard_size_large_diagonal",
-=======
+            "max_steps_in_episode": 400,
+            "rewards_type": RewardsType.DENSE,
+            "apply_trench_rewards": False,
+        },
+        {
             "maps_path": "trenches/hard_size_large",
->>>>>>> 395d2e32
             "max_steps_in_episode": 400,
             "rewards_type": RewardsType.DENSE,
             "apply_trench_rewards": True,
