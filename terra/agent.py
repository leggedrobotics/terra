--- conflicted
+++ resolved
@@ -25,11 +25,7 @@
     pos_base: IntMap
     angle_base: IntLowDim
     angle_cabin: IntLowDim
-<<<<<<< HEAD
     wheel_angle: IntLowDim
-    arm_extension: IntLowDim
-=======
->>>>>>> 9ec83fa1
     loaded: IntLowDim
 
 
@@ -70,11 +66,7 @@
             pos_base=pos_base,
             angle_base=angle_base,
             angle_cabin=jnp.full((1,), 0, dtype=IntLowDim),
-<<<<<<< HEAD
             wheel_angle=jnp.full((1,), 0, dtype=IntLowDim),
-            arm_extension=jnp.full((1,), 0, dtype=IntLowDim),
-=======
->>>>>>> 9ec83fa1
             loaded=jnp.full((1,), 0, dtype=IntLowDim),
         )
 
