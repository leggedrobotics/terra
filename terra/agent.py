from typing import NamedTuple, Optional, Tuple

import jax
import jax.numpy as jnp
from jax import Array

from terra.config import EnvConfig
from terra.settings import IntLowDim
from terra.settings import IntMap
from terra.utils import compute_polygon_mask
from terra.utils import get_agent_corners


class AgentState(NamedTuple):
    """
    Clarifications on the agent state representation.

    angle_base:
    Orientations of the agent are an integer between 0 and 3 (included),
    where 0 means that it is aligned with the x axis, and for every positive
    increment, 90 degrees are added in the direction of the arrow going from
    the x axis to the y axes (anti-clockwise).
    """

    pos_base: IntMap
    angle_base: IntLowDim
    angle_cabin: IntLowDim
    wheel_angle: IntLowDim
    loaded: IntLowDim


class Agent(NamedTuple):
    """
    Defines the state and type of the agent.
    """

    agent_state: AgentState

    width: int
    height: int

    moving_dumped_dirt: bool

    @staticmethod
    def new(
        key: jax.random.PRNGKey,
        env_cfg: EnvConfig,
        max_traversable_x: int,
        max_traversable_y: int,
        padding_mask: Array,
<<<<<<< HEAD
        custom_pos: Optional[Tuple[int, int]] = None,
        custom_angle: Optional[int] = None,
=======
        action_map: Array,
>>>>>>> 8876923f
    ) -> tuple["Agent", jax.random.PRNGKey]:
        """
        Create a new agent with specified parameters.
        
        Args:
            key: JAX random key
            env_cfg: Environment configuration
            max_traversable_x: Maximum traversable x coordinate
            max_traversable_y: Maximum traversable y coordinate
            padding_mask: Mask indicating obstacles
            custom_pos: Optional custom position (x, y) to place the agent
            custom_angle: Optional custom angle for the agent
            
        Returns:
            New agent instance and updated random key
        """
        # Handle custom position or default based on config
        has_custom_args = (custom_pos is not None) or (custom_angle is not None)
        
        def use_custom_position(k):
            # Create position based on custom args or defaults
            temp_pos = IntMap(jnp.array(custom_pos)) if custom_pos is not None else IntMap(jnp.array([-1, -1]))
            temp_angle = jnp.full((1,), custom_angle, dtype=IntMap) if custom_angle is not None else jnp.full((1,), -1, dtype=IntMap)
            
            # Get default position for missing components
            def_pos, def_angle, _ = _get_top_left_init_state(k, env_cfg)
            
            # Combine custom and default values
            pos = jnp.where(jnp.any(temp_pos < 0), def_pos, temp_pos)
            angle = jnp.where(jnp.any(temp_angle < 0), def_angle, temp_angle)
            
            # Check validity and return result using jax.lax.cond
            valid = _validate_agent_position(
                pos, angle, env_cfg, padding_mask, 
                env_cfg.agent.width, env_cfg.agent.height
            )
            
            # Define the true and false branches for jax.lax.cond
            def true_fn(_):
                return (pos, angle, k)
                
            def false_fn(_):
                return jax.lax.cond(
                    env_cfg.agent.random_init_state,
                    lambda k_inner: _get_random_init_state(
                        k_inner, env_cfg, max_traversable_x, max_traversable_y, 
                        padding_mask, env_cfg.agent.width, env_cfg.agent.height,
                    ),
                    lambda k_inner: _get_top_left_init_state(k_inner, env_cfg),
                    k
                )
            
            # Use jax.lax.cond to handle the validity check
            return jax.lax.cond(valid, true_fn, false_fn, None)
        
        def use_default_position(k):
            # Use existing logic for random or top-left position
            return jax.lax.cond(
                env_cfg.agent.random_init_state,
                lambda k_inner: _get_random_init_state(
                    k_inner, env_cfg, max_traversable_x, max_traversable_y, 
                    padding_mask, env_cfg.agent.width, env_cfg.agent.height,
                ),
                lambda k_inner: _get_top_left_init_state(k_inner, env_cfg),
                k
            )
        
        # Use jax.lax.cond for JAX-compatible control flow
        pos_base, angle_base, key = jax.lax.cond(
<<<<<<< HEAD
            has_custom_args,
            use_custom_position,
            use_default_position,
            key
=======
            env_cfg.agent.random_init_state,
            lambda k: _get_random_init_state(
                k,
                env_cfg,
                max_traversable_x,
                max_traversable_y,
                padding_mask,
                action_map,
                env_cfg.agent.width,
                env_cfg.agent.height,
            ),
            lambda k: _get_top_left_init_state(k, env_cfg),
            key,
>>>>>>> 8876923f
        )

        agent_state = AgentState(
            pos_base=pos_base,
            angle_base=angle_base,
            angle_cabin=jnp.full((1,), 0, dtype=IntLowDim),
            wheel_angle=jnp.full((1,), 0, dtype=IntLowDim),
            loaded=jnp.full((1,), 0, dtype=IntLowDim),
        )

        width = env_cfg.agent.width
        height = env_cfg.agent.height

        moving_dumped_dirt = False

        return Agent(agent_state=agent_state, width=width, height=height, moving_dumped_dirt=moving_dumped_dirt), key


def _validate_agent_position(
    pos_base: Array,
    angle_base: Array,
    env_cfg: EnvConfig,
    padding_mask: Array,
    agent_width: int,
    agent_height: int,
) -> Array:
    """
    Validate if an agent position is valid (within bounds and not intersecting obstacles).
    
    Returns:
        JAX array with boolean value indicating if the position is valid
    """
    map_width = padding_mask.shape[0]
    map_height = padding_mask.shape[1]
    
    # Check if position is within bounds
    max_center_coord = jnp.ceil(
        jnp.max(jnp.array([agent_width / 2 - 1, agent_height / 2 - 1]))
    ).astype(IntMap)
    
    max_w = jnp.minimum(env_cfg.maps.edge_length_px, map_width)
    max_h = jnp.minimum(env_cfg.maps.edge_length_px, map_height)
    
    within_bounds = jnp.logical_and(
        jnp.logical_and(pos_base[0] >= max_center_coord, pos_base[0] < max_w - max_center_coord),
        jnp.logical_and(pos_base[1] >= max_center_coord, pos_base[1] < max_h - max_center_coord)
    )
    
    # Check if position intersects with obstacles
    def check_obstacle_intersection(_):
        agent_corners_xy = get_agent_corners(
            pos_base, angle_base, agent_width, agent_height, env_cfg.agent.angles_base
        )
        polygon_mask = compute_polygon_mask(agent_corners_xy, map_width, map_height)
        has_obstacle = jnp.any(jnp.logical_and(polygon_mask, padding_mask == 1))
        return jnp.logical_not(has_obstacle)
    
    def return_false(_):
        return jnp.array(False)
    
    # Only check obstacles if we're within bounds (to avoid unnecessary computations)
    valid = jax.lax.cond(
        within_bounds,
        check_obstacle_intersection,
        return_false,
        None
    )
    
    return valid


def _get_top_left_init_state(key: jax.random.PRNGKey, env_cfg: EnvConfig):
    max_center_coord = jnp.ceil(
        jnp.max(
            jnp.array([env_cfg.agent.width // 2 - 1, env_cfg.agent.height // 2 - 1])
        )
    ).astype(IntMap)
    pos_base = IntMap(jnp.array([max_center_coord, max_center_coord]))
    theta = jnp.full((1,), fill_value=0, dtype=IntMap)
    return pos_base, theta, key


def _get_random_init_state(
    key: jax.random.PRNGKey,
    env_cfg: EnvConfig,
    max_traversable_x: int,
    max_traversable_y: int,
    padding_mask: Array,
    action_map: Array,
    agent_width: int,
    agent_height: int,
):
    def _get_random_agent_state(carry):
        key, padding_mask, pos_base, angle_base = carry
        max_center_coord = jnp.ceil(
            jnp.max(
                jnp.array([env_cfg.agent.width / 2 - 1, env_cfg.agent.height / 2 - 1])
            )
        ).astype(IntMap)
        key, subkey_x, subkey_y, subkey_angle = jax.random.split(key, 4)

        max_w = jnp.minimum(max_traversable_x, env_cfg.maps.edge_length_px)
        max_h = jnp.minimum(max_traversable_y, env_cfg.maps.edge_length_px)

        x = jax.random.randint(
            subkey_x,
            (1,),
            minval=max_center_coord,
            maxval=max_w - max_center_coord,
        )
        y = jax.random.randint(
            subkey_y,
            (1,),
            minval=max_center_coord,
            maxval=max_h - max_center_coord,
        )
        pos_base = IntMap(jnp.concatenate((x, y)))
        angle_base = jax.random.randint(
            subkey_angle, (1,), 0, env_cfg.agent.angles_base, dtype=IntMap
        )
        return key, padding_mask, pos_base, angle_base

    def _check_agent_obstacles_intersection(carry):
        key, padding_mask, pos_base, angle_base = carry
        map_width = padding_mask.shape[0]
        map_height = padding_mask.shape[1]

        def _check_intersection():
            """
            Checks that the agent does not spawn where an obstacle is (or else it will get stuck forever).
            The check takes the four agent corners and checks that in the tiles included
            within the corners there is no obstacle-encoded tile.
            The padding mask is the map encoding obstacles (1 for obstacle and 0 for no obstacle).
            """
            agent_corners_xy = get_agent_corners(
                pos_base, angle_base, agent_width, agent_height, env_cfg.agent.angles_base
            )
            polygon_mask = compute_polygon_mask(
                agent_corners_xy, map_width, map_height
            )

            obstacle_inside = jnp.any(jnp.logical_and(polygon_mask, padding_mask == 1))
            action_illegal = jnp.any(jnp.logical_and(polygon_mask, action_map != 0))
            return obstacle_inside | action_illegal

        keep_searching = jax.lax.cond(
            jnp.any(pos_base < 0) | jnp.any(angle_base < 0),
            lambda: True,
            _check_intersection,
        )
        return keep_searching

    key, padding_mask, pos_base, angle_base = jax.lax.while_loop(
        _check_agent_obstacles_intersection,
        _get_random_agent_state,
        (
            key,
            padding_mask,
            jnp.array([-1, -1], dtype=IntMap),
            jnp.full((1,), -1, dtype=IntMap),
        ),
    )

    return pos_base, angle_base, key<|MERGE_RESOLUTION|>--- conflicted
+++ resolved
@@ -48,12 +48,10 @@
         max_traversable_x: int,
         max_traversable_y: int,
         padding_mask: Array,
-<<<<<<< HEAD
+        action_map: Array,
         custom_pos: Optional[Tuple[int, int]] = None,
         custom_angle: Optional[int] = None,
-=======
-        action_map: Array,
->>>>>>> 8876923f
+        
     ) -> tuple["Agent", jax.random.PRNGKey]:
         """
         Create a new agent with specified parameters.
@@ -100,7 +98,7 @@
                     env_cfg.agent.random_init_state,
                     lambda k_inner: _get_random_init_state(
                         k_inner, env_cfg, max_traversable_x, max_traversable_y, 
-                        padding_mask, env_cfg.agent.width, env_cfg.agent.height,
+                        padding_mask, action_map, env_cfg.agent.width, env_cfg.agent.height,
                     ),
                     lambda k_inner: _get_top_left_init_state(k_inner, env_cfg),
                     k
@@ -115,7 +113,7 @@
                 env_cfg.agent.random_init_state,
                 lambda k_inner: _get_random_init_state(
                     k_inner, env_cfg, max_traversable_x, max_traversable_y, 
-                    padding_mask, env_cfg.agent.width, env_cfg.agent.height,
+                    padding_mask, action_map, env_cfg.agent.width, env_cfg.agent.height,
                 ),
                 lambda k_inner: _get_top_left_init_state(k_inner, env_cfg),
                 k
@@ -123,26 +121,10 @@
         
         # Use jax.lax.cond for JAX-compatible control flow
         pos_base, angle_base, key = jax.lax.cond(
-<<<<<<< HEAD
             has_custom_args,
             use_custom_position,
             use_default_position,
             key
-=======
-            env_cfg.agent.random_init_state,
-            lambda k: _get_random_init_state(
-                k,
-                env_cfg,
-                max_traversable_x,
-                max_traversable_y,
-                padding_mask,
-                action_map,
-                env_cfg.agent.width,
-                env_cfg.agent.height,
-            ),
-            lambda k: _get_top_left_init_state(k, env_cfg),
-            key,
->>>>>>> 8876923f
         )
 
         agent_state = AgentState(
@@ -159,6 +141,59 @@
         moving_dumped_dirt = False
 
         return Agent(agent_state=agent_state, width=width, height=height, moving_dumped_dirt=moving_dumped_dirt), key
+
+
+def _validate_agent_position(
+    pos_base: Array,
+    angle_base: Array,
+    env_cfg: EnvConfig,
+    padding_mask: Array,
+    agent_width: int,
+    agent_height: int,
+) -> Array:
+    """
+    Validate if an agent position is valid (within bounds and not intersecting obstacles).
+    
+    Returns:
+        JAX array with boolean value indicating if the position is valid
+    """
+    map_width = padding_mask.shape[0]
+    map_height = padding_mask.shape[1]
+    
+    # Check if position is within bounds
+    max_center_coord = jnp.ceil(
+        jnp.max(jnp.array([agent_width / 2 - 1, agent_height / 2 - 1]))
+    ).astype(IntMap)
+    
+    max_w = jnp.minimum(env_cfg.maps.edge_length_px, map_width)
+    max_h = jnp.minimum(env_cfg.maps.edge_length_px, map_height)
+    
+    within_bounds = jnp.logical_and(
+        jnp.logical_and(pos_base[0] >= max_center_coord, pos_base[0] < max_w - max_center_coord),
+        jnp.logical_and(pos_base[1] >= max_center_coord, pos_base[1] < max_h - max_center_coord)
+    )
+    
+    # Check if position intersects with obstacles
+    def check_obstacle_intersection(_):
+        agent_corners_xy = get_agent_corners(
+            pos_base, angle_base, agent_width, agent_height, env_cfg.agent.angles_base
+        )
+        polygon_mask = compute_polygon_mask(agent_corners_xy, map_width, map_height)
+        has_obstacle = jnp.any(jnp.logical_and(polygon_mask, padding_mask == 1))
+        return jnp.logical_not(has_obstacle)
+    
+    def return_false(_):
+        return jnp.array(False)
+    
+    # Only check obstacles if we're within bounds (to avoid unnecessary computations)
+    valid = jax.lax.cond(
+        within_bounds,
+        check_obstacle_intersection,
+        return_false,
+        None
+    )
+    
+    return valid
 
 
 def _validate_agent_position(
