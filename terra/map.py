--- conflicted
+++ resolved
@@ -84,12 +84,7 @@
         dumpability_mask_init: Array,
         action_map: Array,
     ) -> "GridWorld":
-<<<<<<< HEAD
-        dig_map = GridMap.new(jnp.zeros_like(target_map, dtype=IntLowDim))
-        action_map = GridMap.new(IntLowDim(action_map))
-=======
         action_map = GridMap.new(jnp.zeros_like(target_map, dtype=IntLowDim))
->>>>>>> 7e7c562f
         target_map = GridMap.new(IntLowDim(target_map))
         padding_mask = GridMap.new(IntLowDim(padding_mask))
         dumpability_mask_init_gm = GridMap.new(dumpability_mask_init.astype(jnp.bool_))
