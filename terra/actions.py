from enum import IntEnum
from typing import NamedTuple

import jax
import jax.numpy as jnp
from jax import Array

from terra.settings import IntLowDim

ActionType = IntEnum


class TrackedActionType(ActionType):
    """
    Tracked robot specific actions.
    """

    DO_NOTHING = -1
    FORWARD = 0
    BACKWARD = 1
    CLOCK = 2
    ANTICLOCK = 3
    CABIN_CLOCK = 4
    CABIN_ANTICLOCK = 5
    DO = 6


Action = NamedTuple


class TrackedAction(Action):
    type: Array = jnp.full((1,), fill_value=0, dtype=IntLowDim)
    action: Array = jnp.full(
        (1,), fill_value=TrackedActionType.DO_NOTHING, dtype=IntLowDim
    )

    @classmethod
    def new(cls, action: TrackedActionType) -> "TrackedAction":
        return TrackedAction(
            action=IntLowDim(action), type=jnp.zeros_like(action, dtype=IntLowDim)
        )

    @classmethod
    def do_nothing(cls):
        return cls.new(jnp.full((1,), TrackedActionType.DO_NOTHING, dtype=IntLowDim))

    @classmethod
    def forward(cls):
        return cls.new(jnp.full((1,), TrackedActionType.FORWARD, dtype=IntLowDim))

    @classmethod
    def backward(cls):
        return cls.new(jnp.full((1,), TrackedActionType.BACKWARD, dtype=IntLowDim))

    @classmethod
    def clock(cls):
        return cls.new(jnp.full((1,), TrackedActionType.CLOCK, dtype=IntLowDim))

    @classmethod
    def anticlock(cls):
        return cls.new(jnp.full((1,), TrackedActionType.ANTICLOCK, dtype=IntLowDim))

    @classmethod
    def cabin_clock(cls):
        return cls.new(jnp.full((1,), TrackedActionType.CABIN_CLOCK, dtype=IntLowDim))

    @classmethod
    def cabin_anticlock(cls):
        return cls.new(
            jnp.full((1,), TrackedActionType.CABIN_ANTICLOCK, dtype=IntLowDim)
        )

    @classmethod
    def do(cls):
        return cls.new(jnp.full((1,), TrackedActionType.DO, dtype=IntLowDim))

    @classmethod
    def random(cls, key: jnp.int32):
        return cls.new(
            jax.random.choice(
                key,
                jnp.arange(TrackedActionType.FORWARD, TrackedActionType.DO + 1),
                (1,),
            )
        )

    @staticmethod
    def get_num_actions():
        return 7


class WheeledActionType(ActionType):
    """
    Wheeled robot specific actions.
    """

    DO_NOTHING = -1
    FORWARD = 0
    BACKWARD = 1
<<<<<<< HEAD
    WHEELS_LEFT = 2
    WHEELS_RIGHT = 3
    CABIN_CLOCK = 4
    CABIN_ANTICLOCK = 5
    EXTEND_ARM = 6
    RETRACT_ARM = 7
=======
    CLOCK_FORWARD = 2
    CLOCK_BACKWARD = 3
    ANTICLOCK_FORWARD = 4
    ANTICLOCK_BACKWARD = 5
    CABIN_CLOCK = 6
    CABIN_ANTICLOCK = 7
>>>>>>> 9ec83fa1
    DO = 8


class WheeledAction(Action):
    type: Array = jnp.full((1,), fill_value=1, dtype=IntLowDim)
    action: Array = jnp.full(
        (1,), fill_value=WheeledActionType.DO_NOTHING, dtype=IntLowDim
    )

    @classmethod
    def new(cls, action: WheeledActionType) -> "WheeledAction":
        return WheeledAction(
            action=IntLowDim(action), type=jnp.ones_like(action, dtype=IntLowDim)
        )

    @classmethod
    def do_nothing(cls):
        return cls.new(jnp.full((1,), WheeledActionType.DO_NOTHING, dtype=IntLowDim))

    @classmethod
    def forward(cls):
        return cls.new(jnp.full((1,), WheeledActionType.FORWARD, dtype=IntLowDim))

    @classmethod
    def backward(cls):
        return cls.new(jnp.full((1,), WheeledActionType.BACKWARD, dtype=IntLowDim))

    @classmethod
    def wheels_left(cls):
        return cls.new(jnp.full((1,), WheeledActionType.WHEELS_LEFT, dtype=IntLowDim))

    @classmethod
    def wheels_right(cls):
        return cls.new(
            jnp.full((1,), WheeledActionType.WHEELS_RIGHT, dtype=IntLowDim)
        )

    @classmethod
    def cabin_clock(cls):
        return cls.new(jnp.full((1,), WheeledActionType.CABIN_CLOCK, dtype=IntLowDim))

    @classmethod
    def cabin_anticlock(cls):
        return cls.new(
            jnp.full((1,), WheeledActionType.CABIN_ANTICLOCK, dtype=IntLowDim)
        )

    @classmethod
    def do(cls):
        return cls.new(jnp.full((1,), WheeledActionType.DO, dtype=IntLowDim))

    @classmethod
    def random(cls, key: jnp.int32):
        return cls.new(
            jax.random.choice(
                key,
                jnp.arange(WheeledActionType.FORWARD, WheeledActionType.DO + 1),
                (1,),
            )
        )

    @staticmethod
    def get_num_actions():
        return 9<|MERGE_RESOLUTION|>--- conflicted
+++ resolved
@@ -97,22 +97,11 @@
     DO_NOTHING = -1
     FORWARD = 0
     BACKWARD = 1
-<<<<<<< HEAD
     WHEELS_LEFT = 2
     WHEELS_RIGHT = 3
     CABIN_CLOCK = 4
     CABIN_ANTICLOCK = 5
-    EXTEND_ARM = 6
-    RETRACT_ARM = 7
-=======
-    CLOCK_FORWARD = 2
-    CLOCK_BACKWARD = 3
-    ANTICLOCK_FORWARD = 4
-    ANTICLOCK_BACKWARD = 5
-    CABIN_CLOCK = 6
-    CABIN_ANTICLOCK = 7
->>>>>>> 9ec83fa1
-    DO = 8
+    DO = 6
 
 
 class WheeledAction(Action):
@@ -175,4 +164,4 @@
 
     @staticmethod
     def get_num_actions():
-        return 9+        return 7