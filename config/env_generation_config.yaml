--- conflicted
+++ resolved
@@ -2,25 +2,6 @@
 n_imgs: 1000 # it has to be the same else we can't stack images together
 sizes: [64]
 
-<<<<<<< HEAD
-squares:
-  64x64:
-    x_dim: 64
-    y_dim: 64
-    side_lens: [1, 1, 2, 3, 5, 8, 13]  # Up to (64//5)
-    min_margin: 3
-    max_margin: 15
-    # obstacles
-    n_obs_min: 1
-    n_obs_max: 3
-    size_obstacle_min: 2
-    size_obstacle_max: 8
-    # dumping constraints
-    n_nodump_min: 1
-    n_nodump_max: 3
-    size_nodump_min: 2
-    size_nodump_max: 8
-=======
 # squares:
 #   64x64:
 #     x_dim: 64
@@ -38,7 +19,6 @@
 #     n_nodump_max: 3
 #     size_nodump_min: 2
 #     size_nodump_max: 8
->>>>>>> 395d2e32
 
 #   32x32:
 #     x_dim: 32
